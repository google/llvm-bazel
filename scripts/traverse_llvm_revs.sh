#!/bin/bash

# This file is licensed under the Apache License v2.0 with LLVM Exceptions.
# See https://llvm.org/LICENSE.txt for license information.
# SPDX-License-Identifier: Apache-2.0 WITH LLVM-exception

# Walks commits in the llvm-project submodule at SUBMODULE_DIR (default
# "third_party/llvm-project") between the current state (exclusive) and the tip
# of the $BRANCH (inclusive, default "main") on the remote and calls the
# specified command.

set -e
set -o pipefail

BRANCH="${BRANCH:-main}"
SUBMODULE_DIR="third_party/llvm-project"

pushd "${SUBMODULE_DIR?}"
START="$(git rev-parse HEAD)"
# For help debugging https://github.com/actions/checkout/issues/363
git remote -v
git checkout "${BRANCH?}"
git pull --ff-only origin "${BRANCH?}"

<<<<<<< HEAD
if [[ "$(git rev-parse ${BRANCH?})" == "${START?}" ]]; then
=======
if [[ "$(git rev-parse "${BRANCH?}")" == "${START?}" ]]; then
>>>>>>> 4c8b546e
  echo "Current HEAD is already up to date with ${BRANCH?}"
  popd
  exit 0
fi

<<<<<<< HEAD
readarray -t commits < <(git rev-list --reverse --ancestry-path ${START?}..${BRANCH?})
=======
readarray -t commits < <(git rev-list --reverse --ancestry-path "${START?}..${BRANCH?}")
>>>>>>> 4c8b546e
if [[ ${#commits[@]} == 0 ]]; then
  echo "Failed to find path between current HEAD and ${BRANCH?}"
  popd
  exit 1
fi
popd

for commit in "${commits[@]?}"; do
  pushd "${SUBMODULE_DIR?}"
  git checkout "${commit?}"
  popd
  "$@";
done

git submodule update<|MERGE_RESOLUTION|>--- conflicted
+++ resolved
@@ -22,21 +22,13 @@
 git checkout "${BRANCH?}"
 git pull --ff-only origin "${BRANCH?}"
 
-<<<<<<< HEAD
-if [[ "$(git rev-parse ${BRANCH?})" == "${START?}" ]]; then
-=======
 if [[ "$(git rev-parse "${BRANCH?}")" == "${START?}" ]]; then
->>>>>>> 4c8b546e
   echo "Current HEAD is already up to date with ${BRANCH?}"
   popd
   exit 0
 fi
 
-<<<<<<< HEAD
-readarray -t commits < <(git rev-list --reverse --ancestry-path ${START?}..${BRANCH?})
-=======
 readarray -t commits < <(git rev-list --reverse --ancestry-path "${START?}..${BRANCH?}")
->>>>>>> 4c8b546e
 if [[ ${#commits[@]} == 0 ]]; then
   echo "Failed to find path between current HEAD and ${BRANCH?}"
   popd
