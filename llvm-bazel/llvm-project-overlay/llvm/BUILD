--- conflicted
+++ resolved
@@ -2821,13 +2821,7 @@
     copts = llvm_copts,
     stamp = 0,
     tags = [
-<<<<<<< HEAD
-        # TODO(gcmn): Enable when WindowsManifest builds.
-        "nobuildkite",
-        "manual",
-=======
         "manual",  # TODO(gcmn): Fix remote execution and re-enable
->>>>>>> b5b13aaf
     ],
     deps = [
         ":MtTableGen",
