--- conflicted
+++ resolved
@@ -58,8 +58,6 @@
 )
 
 http_archive(
-<<<<<<< HEAD
-=======
     name = "bazel_skylib",
     sha256 = "97e70364e9249702246c0e9444bccdc4b847bed1eb03c5a3ece4f83dfe6abc44",
     urls = [
@@ -73,7 +71,6 @@
 bazel_skylib_workspace()
 
 http_archive(
->>>>>>> 4c8b546e
     name = "bazel_toolchains",
     sha256 = "2431088b38fd8e2878db17e3c5babb431de9e5c52b6d8b509d3070fa279a5be2",
     strip_prefix = "bazel-toolchains-3.3.1",
